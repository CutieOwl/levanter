import dataclasses
from dataclasses import dataclass
from functools import partial
from typing import Callable, Dict, Optional, Type

import equinox as eqx
import jax.numpy as jnp
import jax.random as jrandom
from jaxtyping import PRNGKeyArray
from transformers import GPT2Config as HfGpt2Config
from transformers import PretrainedConfig as HfConfig

import haliax as hax
import haliax.jax_utils
import haliax.nn as hnn
from haliax import Axis, NamedArray
from haliax.jax_utils import named_call, shaped_rng_split
from haliax.nn.scan import Stacked

from levanter.compat.hf_checkpoints import HFCheckpointConverter, HFCompatConfig, LmWithHfSerializationMixin
from levanter.compat.torch_serialization import (
    StateDict,
    StateDictSerializationMixin,
    apply_prefix,
    flatten_linear_layers,
    stack_state_dict,
    unflatten_linear_layers,
    unstack_state_dict,
)
from levanter.models.attention import AttentionMask, dot_product_attention
from levanter.models.lm_model import LmConfig
from levanter.utils.py_utils import cached_classproperty


@LmConfig.register_subclass("gpt2")
@dataclass(frozen=True)
class Gpt2Config(HFCompatConfig):
    seq_len: int = 512
    hidden_dim: int = 768
    num_layers: int = 12
    num_heads: int = 12

    # how much to scale the embedding dim for the mlp layer
    mlp_scale: int = 4

    initializer_range: float = 0.02
    # dropout doesn't really help so we 0 it out by default
    embed_pdrop: float = 0.0
    resid_pdrop: float = 0.0
    attn_pdrop: float = 0.0
    layer_norm_epsilon: float = 1e-5
    activation_function: str = "gelu_new"

    # mistral tweaks:
    scale_attn_by_inverse_layer_idx: bool = False
    upcast_attn: bool = False

    gradient_checkpointing: bool = True  # better to just always use this
    gradient_checkpointing_block_size: int = 5

    use_bias: bool = True

    use_flash_attention: bool = False  # use flash attention. This is a pure jax impl, and is not faster than normal, but it scales to long sequence lengths
    flash_attention_block_size: int = 1024

    # Axes
    Pos = property(lambda self: Axis(name="position", size=self.seq_len))
    KeyPos = property(lambda self: self.Pos.alias("key_position"))
    Embed = property(lambda self: Axis(name="embed", size=self.hidden_dim))
    Heads = property(lambda self: Axis(name="heads", size=self.num_heads))
    Layers = property(lambda self: Axis(name="layers", size=self.num_layers))
    Mlp = property(lambda self: Axis(name="mlp", size=self.hidden_dim * self.mlp_scale))
    HeadSize = property(lambda self: Axis(name="head_size", size=self.hidden_dim // self.num_heads))

    @property
    def model_type(self) -> Type["Gpt2LMHeadModel"]:
        return Gpt2LMHeadModel

    @cached_classproperty
    def default_hf_checkpoint_converter(cls) -> HFCheckpointConverter["Gpt2Config"]:  # type: ignore
        # We trust this code because it's in our hub repo
        return HFCheckpointConverter(cls, "gpt2", ignore_prefix="transformer")

    def to_hf_config(self, vocab_size, config_overrides=None) -> HfGpt2Config:
        if config_overrides is None:
            config_overrides = {}

        return HfGpt2Config(
            vocab_size=vocab_size,
            n_positions=self.seq_len,
            n_layer=self.num_layers,
            n_head=self.num_heads,
            n_embd=self.hidden_dim,
            initializer_range=self.initializer_range,
            attn_pdrop=self.attn_pdrop,
            embd_pdrop=self.embed_pdrop,
            layer_norm_epsilon=self.layer_norm_epsilon,
            activation_function=self.activation_function,
            scale_attn_by_inverse_layer_idx=self.scale_attn_by_inverse_layer_idx,
            reorder_and_upcast_attn=self.upcast_attn,
            **config_overrides,
        )

    @classmethod
    def from_hf_config(cls, hf_config: HfConfig):
        return Gpt2Config(
            seq_len=hf_config.n_positions,
            # vocab_size=config.vocab_size,
            num_layers=hf_config.n_layer,
            num_heads=hf_config.n_head,
            hidden_dim=hf_config.n_embd,
            initializer_range=hf_config.initializer_range,
            attn_pdrop=hf_config.attn_pdrop,
            embed_pdrop=hf_config.embd_pdrop,
            layer_norm_epsilon=hf_config.layer_norm_epsilon,
            activation_function=hf_config.activation_function,
            scale_attn_by_inverse_layer_idx=hf_config.scale_attn_by_inverse_layer_idx,
            upcast_attn=hf_config.reorder_and_upcast_attn,
        )


class Gpt2Mlp(eqx.Module):
    c_fc: hnn.Linear  # projection from Embed to Intermediate (typically 4x Embed)
    c_proj: hnn.Linear  # projection from Intermediate to Embed
    act: Callable = eqx.static_field()

    @staticmethod
    def init(Embed: Axis, Mlp: Axis, activation_fn, *, key, use_bias: bool = True) -> "Gpt2Mlp":
        k_fc, k_proj = jrandom.split(key, 2)
        c_fc = hnn.Linear.init(Out=Mlp, In=Embed, key=k_fc, use_bias=use_bias)
        c_proj = hnn.Linear.init(Out=Embed, In=Mlp, key=k_proj, use_bias=use_bias)
        if isinstance(activation_fn, str):
            activation_fn = ACT2FN[activation_fn]
        act = activation_fn  # type: ignore

        return Gpt2Mlp(c_fc, c_proj, act)

    @named_call
    def __call__(self, x: NamedArray, *, key=None):
        k1, k2 = haliax.jax_utils.maybe_rng_split(key, 2)
        x = self.c_fc(x, key=k1)
        x = self.act(x)
        x = self.c_proj(x, key=k2)
        return x


class Gpt2Attention(StateDictSerializationMixin, eqx.Module):
    config: Gpt2Config = eqx.static_field()

    c_attn: hnn.Linear  # input projection from [embed] -> [(q, k, v), heads, head_dim]
    c_proj: hnn.Linear  # output projection from [heads, head_dim] -> [embed]
    inference: bool

    @staticmethod
    def init(config: Gpt2Config, *, key) -> "Gpt2Attention":
        Qkv = Axis("qkv", size=3)
        use_bias = config.use_bias
        Embed = config.Embed

        k_c, k_proj = jrandom.split(key, 2)
        c_attn = hnn.Linear.init(In=Embed, Out=(Qkv, config.Heads, config.HeadSize), key=k_c, use_bias=use_bias)
        c_proj = hnn.Linear.init(In=(config.Heads, config.HeadSize), Out=Embed, key=k_proj, use_bias=use_bias)

        return Gpt2Attention(config, c_attn, c_proj, inference=False)

    @named_call
    def __call__(self, x: NamedArray, mask: Optional[AttentionMask | NamedArray], layer_idx, *, key):
        k_drop, k_attn, k_out = hax.jax_utils.maybe_rng_split(key, 3)
        qkv_out = self.c_attn(x, key=k_attn).rearrange((..., "qkv", "heads", "position", "head_size"))
        q, k, v = qkv_out.unbind("qkv")

        # Rename k and v's Pos as haliax doesn't support unnamed axes or duplicate axes
        k = k.rename({"position": "key_position"})
        v = v.rename({"position": "key_position"})

        # mistral tweak: attention scores can overflow FP16, or just be too imprecise, so upcast to FP32
        if self.config.scale_attn_by_inverse_layer_idx:
            q = q / (layer_idx + 1.0)

        attn_output = dot_product_attention(
            "position",
            "key_position",
            "head_size",
            q,
            k,
            v,
            mask=mask,
            inference=self.inference,
            use_flash=self.config.use_flash_attention,
            flash_block_size=self.config.flash_attention_block_size,
            prng=k_drop,
            attention_dtype=jnp.float32 if self.config.upcast_attn else None,
        )
        attn_output = self.c_proj(attn_output, key=k_out)

        if self.config.upcast_attn:
            attn_output = attn_output.astype(x.dtype)

        return attn_output

    def from_state_dict(self, state_dict: StateDict, prefix: Optional[str] = None) -> "Gpt2Attention":
        # our c_attn is [embed] -> [3, heads, head_dim] and hf's is the flattened [embed] -> [3 * heads * head_dim]
        # and our c_proj is [heads, head_dim] -> [embed] and hf's is the flattened [heads * head_dim] -> [embed]
        # so we need to reshape the one in the dict before forwarding to the linear
        # keep in mind that everything is vectorized in our implementation, so there's a leading num_layers dim
        d = {}
        d.update(unflatten_linear_layers(apply_prefix(prefix, "c_attn"), state_dict, self.c_attn, None))
        d.update(unflatten_linear_layers(apply_prefix(prefix, "c_proj"), state_dict, self.c_proj, None))

        return super().from_state_dict(d, prefix)

    def update_state_dict(self, state_dict: StateDict, prefix: Optional[str] = None) -> StateDict:
        # need to undo the reshape we did in from_state_dict
        # reminder that everything is vectorized
        my_dict: StateDict = {}
        super().update_state_dict(my_dict, prefix)

        my_dict.update(flatten_linear_layers(apply_prefix(prefix, "c_attn"), self.c_attn, None))
        my_dict.update(flatten_linear_layers(apply_prefix(prefix, "c_proj"), self.c_proj, None))

        state_dict.update(my_dict)
        return state_dict


class Gpt2Block(StateDictSerializationMixin, eqx.Module):
    ln_1: hnn.LayerNorm
    attn: Gpt2Attention
    ln_2: hnn.LayerNorm
    mlp: Gpt2Mlp
    resid_dropout: hnn.Dropout

    @staticmethod
    def init(config: Gpt2Config, *, key) -> "Gpt2Block":
        k_attn, k_cross, k_mlp = jrandom.split(key, 3)

        ln_1 = hnn.LayerNorm.init(config.Embed, eps=config.layer_norm_epsilon, use_bias=config.use_bias)
        attn = Gpt2Attention.init(config, key=k_attn)
        ln_2 = hnn.LayerNorm.init(config.Embed, eps=config.layer_norm_epsilon, use_bias=config.use_bias)
        mlp = Gpt2Mlp.init(config.Embed, config.Mlp, config.activation_function, key=k_mlp, use_bias=config.use_bias)
        resid_dropout = hnn.Dropout(pdrop=config.resid_pdrop)

        return Gpt2Block(ln_1, attn, ln_2, mlp, resid_dropout)

    @named_call
    def __call__(self, x: NamedArray, mask: Optional[AttentionMask | NamedArray], layer_idx, *, key):
        k1, k2, k3, k4 = haliax.jax_utils.maybe_rng_split(key, 4)

        attn_output = self.attn(self.ln_1(x), mask=mask, layer_idx=layer_idx, key=k1)
        attn_output = self.resid_dropout(attn_output, key=k2)
        x = x + attn_output

        ff_output = self.mlp(self.ln_2(x), key=k3)
        ff_output = self.resid_dropout(ff_output, key=k4)
        x = x + ff_output

        return x


class Gpt2Transformer(StateDictSerializationMixin, eqx.Module):
    config: Gpt2Config = eqx.static_field()
    blocks: Stacked[Gpt2Block]
    ln_f: hnn.LayerNorm

    @staticmethod
    def init(config: Gpt2Config, *, key):
        # vectorize the blocks
        blocks = Stacked.init(config.Layers, Gpt2Block, gradient_checkpointing=config.gradient_checkpointing)(
            config,
            key=shaped_rng_split(key, config.num_layers),
        )
        ln_f = hnn.LayerNorm.init(config.Embed, eps=config.layer_norm_epsilon, use_bias=config.use_bias)

        return Gpt2Transformer(config, blocks, ln_f)

    @named_call
    def __call__(self, x: NamedArray, attn_mask: Optional[AttentionMask | NamedArray], *, key=None) -> NamedArray:
        keys = hax.jax_utils.maybe_rng_split(key, self.config.num_layers) if key is not None else None
        x = self.blocks.fold(x, attn_mask, hax.arange(self.config.Layers), key=keys)
        x = self.ln_f(x)

        return x

    def _state_dict_key_map(self) -> Dict[str, Optional[str]]:
        return {"blocks": "h"}

    def from_state_dict(self, state_dict: StateDict, prefix: Optional[str] = None):
        # We use a vectorized set of blocks, meaning that we have 1 GptBlock,
        # whereas in hf we have numlayers GptBlocks. So we need to build one GptBlock from numlayers GptBlocks.
        # the individual blocks are named h.0.FOO, h.1.FOO, etc.
        # we want to vectorize them to h.FOO, h.FOO, etc.
        stacked = stack_state_dict(state_dict, prefix=apply_prefix(prefix, "h"))
        out = super().from_state_dict(stacked, prefix=prefix)
        return out

    def update_state_dict(self, state_dict: StateDict, prefix: Optional[str] = None) -> StateDict:
        # this method needs to "devectorize" the blocks, so that we have a list of blocks h.0.FOO, h.1.FOO, etc.
        # first just do the normal thing with our own dict, which we'll post-process
        my_state_dict: StateDict = {}
        super().update_state_dict(my_state_dict, prefix)

        stacked_dict = unstack_state_dict(my_state_dict, apply_prefix(prefix, "h"))
        state_dict.update(stacked_dict)

        return state_dict


class Gpt2Embeddings(StateDictSerializationMixin, eqx.Module):
    Vocab: Axis = eqx.static_field()
    config: Gpt2Config = eqx.static_field()

    token_embeddings: NamedArray
    #position_embeddings: NamedArray
    dropout: hnn.Dropout

    token_out_embeddings_0: NamedArray
    token_out_embeddings_1: NamedArray
    token_out_embeddings_2: NamedArray
    token_out_embeddings_3: NamedArray

    @staticmethod
    def init(Vocab: Axis, config: Gpt2Config, *, key) -> "Gpt2Embeddings":
        k_wte, k_out = jrandom.split(key, 2) # k_wpe, 

        token_embeddings = hax.random.normal(k_wte, (Vocab, config.Embed)) * config.initializer_range
        #position_embeddings = hax.random.normal(k_wpe, (config.Pos, config.Embed)) * (config.initializer_range / 2)
        dropout = hnn.Dropout(pdrop=config.embed_pdrop)

        token_out_embeddings_0 = hax.random.normal(k_out, (Vocab, config.Embed)) * config.initializer_range
        token_out_embeddings_1 = hax.random.normal(k_out, (Vocab, config.Embed)) * config.initializer_range
        token_out_embeddings_2 = hax.random.normal(k_out, (Vocab, config.Embed)) * config.initializer_range
        token_out_embeddings_3 = hax.random.normal(k_out, (Vocab, config.Embed)) * config.initializer_range

        return Gpt2Embeddings(Vocab, config, token_embeddings, dropout, token_out_embeddings_0, token_out_embeddings_1, token_out_embeddings_2, token_out_embeddings_3) #, position_embeddings

    @named_call
    def embed(self, input_ids, *, key):
        input_embeds = self.token_embeddings.take("vocab", input_ids)
        # position_embeds = self.position_embeddings

<<<<<<< HEAD
        input_len = input_ids.resolve_axis("position").size
        x = input_embeds + position_embeds["position", hax.dslice(0, input_len)]
=======
        x = input_embeds #+ position_embeds
>>>>>>> 193e3814
        x = self.dropout(x, key=key)

        return x

    def unembed(self, x: NamedArray):
        return hax.dot("embed", x, self.token_embeddings)

    def unembed_0(self, x: NamedArray):
        return hax.dot("embed", x, self.token_out_embeddings_0)  

    def unembed_1(self, x: NamedArray):
        return hax.dot("embed", x, self.token_out_embeddings_1)  

    def unembed_2(self, x: NamedArray):
        return hax.dot("embed", x, self.token_out_embeddings_2)  

    def unembed_3(self, x: NamedArray):
        return hax.dot("embed", x, self.token_out_embeddings_3)  

    def _state_dict_key_map(self) -> Dict[str, Optional[str]]:
        return {"token_embeddings": "wte.weight", "token_out_embeddings_0": "lm_head0.weight", "token_out_embeddings_1": "lm_head1.weight", "token_out_embeddings_2": "lm_head2.weight", "token_out_embeddings_3": "lm_head3.weight"} #, "position_embeddings": "wpe.weight"}

    def resize_embeddings(self, new_size: int, key: Optional[PRNGKeyArray] = None):
        new_weights = hax.tree_util.resize_axis(self.token_embeddings, self.Vocab, new_size, key=key)
        return dataclasses.replace(self, Vocab=self.Vocab.resize(new_size), token_embeddings=new_weights)


class Gpt2LMHeadModel(eqx.Module, LmWithHfSerializationMixin[Gpt2Config]):
    transformer: Gpt2Transformer
    embeddings: Gpt2Embeddings

    @property
    def config(self):
        return self.transformer.config

    @property
    def Vocab(self) -> Axis:
        return self.embeddings.Vocab

    @property
    def Pos(self) -> Axis:
        return self.config.Pos

    @classmethod
    def init(cls, Vocab: Axis, config: Gpt2Config, *, key) -> "Gpt2LMHeadModel":
        k_t, k_embeddings = jrandom.split(key, 2)
        transformer = Gpt2Transformer.init(config, key=k_t)
        embeddings = Gpt2Embeddings.init(Vocab, config, key=k_embeddings)

        return Gpt2LMHeadModel(transformer, embeddings)

    def __call__(
        self, input_ids: NamedArray, attn_mask: Optional[AttentionMask | NamedArray] = None, *, key=None
    ) -> NamedArray:
        k_embed, k_transformer = haliax.jax_utils.maybe_rng_split(key, 2)
        x = self.embeddings.embed(input_ids, key=k_embed)

        Batch = input_ids.axes[0]
        Position = x.axes[1]
        Embed = x.axes[2]

        raw_1 = x.array
        sum_states = raw_1[:,0::4,:] + raw_1[:,1::4,:] + raw_1[:,2::4,:] + raw_1[:,3::4,:]

        new_seq_len = sum_states.shape[1]
        new_Position = Axis("position", new_seq_len)
        new_KeyPosition = new_Position.alias(f"key_{new_Position.name}")
        new_axes = (Batch, new_Position, Embed)
        new_x = NamedArray(sum_states, new_axes)

        new_attn_mask = hax.nn.attention.causal_mask(new_Position, new_KeyPosition)
        # NOTE: the above attention mask does not do forgetful casual masking, even if that parameter was specified in the original config!

        x = self.transformer(new_x, new_attn_mask, key=k_transformer) 
        
        lm_logits_0 = self.embeddings.unembed_0(x)
        lm_logits_1 = self.embeddings.unembed_1(x)
        lm_logits_2 = self.embeddings.unembed_2(x)
        lm_logits_3 = self.embeddings.unembed_3(x)

        raw_2 = jnp.ones((Batch.size, new_seq_len * 4, self.embeddings.Vocab.size))
        raw_2 = raw_2.at[:,0::4,:].set(lm_logits_0.array)
        raw_2 = raw_2.at[:,1::4,:].set(lm_logits_1.array)
        raw_2 = raw_2.at[:,2::4,:].set(lm_logits_2.array)
        raw_2 = raw_2.at[:,3::4,:].set(lm_logits_3.array)
        lm_logits = NamedArray(raw_2, (Batch, Position, self.embeddings.Vocab))

        return lm_logits

    def resize_vocab(self, new_size: int, key: Optional[PRNGKeyArray] = None) -> "Gpt2LMHeadModel":
        new_embeddings = self.embeddings.resize_embeddings(new_size, key=key)
        return dataclasses.replace(self, embeddings=new_embeddings)

    def _state_dict_key_map(self) -> Dict[str, Optional[str]]:
        return {"transformer": None, "embeddings": None}


ACT2FN: Dict[str, Callable] = {
    "relu": hnn.relu,
    "silu": hnn.silu,
    "swish": hnn.swish,
    "gelu": partial(hnn.gelu, approximate=False),
    "gelu_new": partial(hnn.gelu, approximate=True),
    "quick_gelu": hnn.quick_gelu,
}<|MERGE_RESOLUTION|>--- conflicted
+++ resolved
@@ -337,12 +337,7 @@
         input_embeds = self.token_embeddings.take("vocab", input_ids)
         # position_embeds = self.position_embeddings
 
-<<<<<<< HEAD
-        input_len = input_ids.resolve_axis("position").size
-        x = input_embeds + position_embeds["position", hax.dslice(0, input_len)]
-=======
         x = input_embeds #+ position_embeds
->>>>>>> 193e3814
         x = self.dropout(x, key=key)
 
         return x
