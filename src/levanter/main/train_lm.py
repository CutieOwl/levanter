import functools
import logging
import os
from dataclasses import dataclass, field
from typing import Optional, Union

import equinox as eqx
import jax.random as jrandom
import jmp
import wandb

import haliax as hax
from haliax import Axis
from haliax.partitioning import named_jit, round_axis_for_partitioning

import levanter
from levanter import callbacks
from levanter.compat.hf_checkpoints import HFCompatConfig
from levanter.data import ReplicatedBatchLoader, ShardedBatchLoader
from levanter.data.text import CausalLmDataset, LMDatasetConfig
from levanter.grad_accum import accumulate_gradients_sharded
from levanter.logging import capture_time, log_time_to_wandb
from levanter.models.gpt2 import Gpt2Config
from levanter.models.lm_model import LmConfig, LmExample, LmHeadModel
from levanter.trainer import OptimizerConfig, StepInfo, TrainerConfig, TrainerHooks
from levanter.utils.jax_utils import parameter_count
from levanter.utils.py_utils import non_caching_cycle


logger = logging.getLogger(__name__)


@dataclass
class TrainLmConfig:
    data: LMDatasetConfig = field(default_factory=LMDatasetConfig)
    trainer: TrainerConfig = field(default_factory=TrainerConfig)
    model: LmConfig = field(default_factory=Gpt2Config)
    optimizer: OptimizerConfig = field(default_factory=OptimizerConfig)

    # config related to continued pretraining
    initialize_from_hf: Union[bool, str] = False
    """if provided, this will override the model config in the config. if true, use the default hf checkpoint for this model class"""
    use_hf_model_config: bool = False  # if true, replace the model config with the hf config from the checkpoint

    # TODO: atm we don't support loading from a checkpoint that has a different tokenizer. this is a bit annoying
    # TODO: atm you have to at least specify a levanter model config with the same type as the hf checkpoint

    fcm_prob: float = 0.0  # forgetful context masking prob. recommended 0.15

    hf_save_path: Optional[str] = None
    hf_upload: Optional[str] = None
    hf_save_steps: int = 10000


def main(config: TrainLmConfig):
    tokenizer = config.data.the_tokenizer

    # this is some unpleasant code to allow us to initialize from a hf checkpoint. If this is your first read through,
    # I recommend skipping it for now
    if config.initialize_from_hf:
        assert isinstance(config.model, HFCompatConfig)
        converter = config.model.default_hf_checkpoint_converter
        if tokenizer.vocab != converter.tokenizer.vocab:
            logger.warning("The tokenizers appear to be different. You may want to check this.")

        if isinstance(config.initialize_from_hf, str):
            converter = converter.replaced(reference_checkpoint=config.initialize_from_hf, tokenizer=tokenizer)
        else:
            converter = converter.replaced(tokenizer=tokenizer)

        if config.use_hf_model_config:
            # TODO: log diff of old and new config
            # NB: gross mutability
            config.model = converter.config_from_hf_config(converter.default_hf_config)
    elif isinstance(config.model, HFCompatConfig):
        converter = config.model.default_hf_checkpoint_converter
        converter = converter.replaced(tokenizer=tokenizer)
    else:
        converter = None

    # initialize training config *after* we've done the hf stuff b/c we might have changed the model config
    config.trainer.initialize(config)

    # randomness in jax is tightly controlled by "keys" which are the states of the random number generators
    # this makes deterministic training pretty easy
    seed = config.trainer.seed
    data_key, loader_key, model_key, training_key = jrandom.split(jrandom.PRNGKey(seed), 4)

    # some axes we need
    Batch = Axis("batch", config.trainer.train_batch_size)
    EvalBatch = Axis("batch", config.trainer.eval_batch_size)
    Pos = config.model.Pos
    KeyPos = config.model.KeyPos

    # We have two axis_mappings: one for storing the model and optimizer states, and one for compute
    # This allows Zero-3-style parameter sharding, where we shard the parameters and optimizer state across the mesh
    compute_axis_mapping = config.trainer.compute_axis_mapping
    parameter_axis_mapping = config.trainer.parameter_axis_mapping

    eval_loader = ReplicatedBatchLoader(
        CausalLmDataset(config.data.token_seq_dataset("validation", Pos.size), Pos, KeyPos),
        config.trainer.device_mesh,
        EvalBatch,
        compute_axis_mapping,
    )

    train_loader = ShardedBatchLoader(
        CausalLmDataset(config.data.token_seq_dataset("train", Pos.size), Pos, KeyPos),
        # TokenSeqDataset(config.data.build_or_load_cache("train"), Pos),
        config.trainer.device_mesh,
        Batch,
        compute_axis_mapping,
    )

    with config.trainer.device_mesh as mesh:
        # to do partitioning, our dimensions have to be divisible by the size of the physical axes they're mapped to
        # For most things, we just insist you specify the config right, but tokenizers often have strange numbers of
        # tokens: gpt-2 has 50257, for example. So we round up.
        vocab_size = len(tokenizer)
        Vocab = round_axis_for_partitioning(Axis("vocab", vocab_size), parameter_axis_mapping)
        if vocab_size != Vocab.size:
            logger.info(f"Rounding vocab size from {vocab_size} to {Vocab.size} for partitioning")

        # Mixed Precision. See our tutorial at https://colab.research.google.com/drive/1_4cikwt-UhSH7yRzNRK8ze9msM9r2mEl
        mp: jmp.Policy = config.trainer.mp

<<<<<<< HEAD
        def compute_loss(model: LmHeadModel, example: LmExample, inference, key=None):
=======
        # We use Optax for our optimizer. It's a pretty standard library for optimizers in JAX.
        optimizer = config.optimizer.build(config.trainer.num_train_steps)

        def compute_loss(model: LmHeadModel, example: LmExample, key, inference):
            print("compute_loss example", example)
            print("compute_loss key", key)
>>>>>>> 2d65c704
            with hax.axis_mapping(compute_axis_mapping):
                model = mp.cast_to_compute(model)
                return model.compute_loss(example, inference=inference, key=key).scalar()

<<<<<<< HEAD
        # eval loss needs to specify the parameter sharding
        eval_loss = functools.partial(
            named_jit(compute_loss, in_axis_resources=parameter_axis_mapping), inference=True
        )
=======
                pred_y = model(example.tokens, example.attn_mask, key=key, inference=inference)
                pred_y = mp.cast_to_output(pred_y)

                target_y = hax.nn.one_hot(example.targets, Vocab, dtype=pred_y.dtype)

                return cross_entropy_loss(pred_y, Vocab, target_y, where=example.loss_mask, reduction_axis=Pos)

        @named_jit(axis_resources=parameter_axis_mapping)
        def train_loss(model, example, key):
            print("tbl example", example)
            print("tbl key", key)
            return hax.mean(compute_loss(model, example, key, False)).scalar()

        @named_jit(axis_resources=parameter_axis_mapping, donate_args=True)
        def train_step(model, opt_state, examples: LmExample, key):
            grad_loss = eqx.filter_value_and_grad(train_loss)

            print("train_step example", examples)
            print("train_step key", key)
            loss, grads = accumulate_gradients_sharded(
                grad_loss,
                Batch,
                model,
                examples,
                key=key,
                per_device_parallelism=config.trainer.per_device_parallelism,
                parameter_axis_mapping=parameter_axis_mapping,
            )

            # distribute gradients across the mesh and apply them
            updates, opt_state = optimizer.update(grads, opt_state, params=model)
            model = eqx.apply_updates(model, updates)

            return loss, model, opt_state
>>>>>>> 2d65c704

        # We use Optax for our optimizer. It's a pretty standard library for optimizers in JAX.
        optimizer = config.optimizer.build(config.trainer.num_train_steps)

        # initialize the model
        # There are a few ways we might initialize the model
        # * from a checkpoint during training
        # * from scratch
        # * from an hf pretrained model
        def init_model_and_opt_state(model_key):
            # This function
            # 1) initializes model weights and opt_state
            # 2) ensures all model weights are the right dtype
            model = config.model.build(Vocab, key=model_key)
            model = mp.cast_to_param(model)
            opt_state = optimizer.init(model)
            return model, opt_state

        # first get the shape of the model and optimizer state
        model, opt_state = eqx.filter_eval_shape(init_model_and_opt_state, model_key)
        wandb.summary["parameter_count"] = parameter_count(model)

        # second, try to load the model and opt state from a checkpoint. This may throw if we required a
        # checkpoint but it wasn't found.
        model, (opt_state, training_key), resume_step = config.trainer.maybe_load_checkpoint(
            model,
            (opt_state, training_key),
            axis_mapping=parameter_axis_mapping,
            mesh=mesh,
        )

        if resume_step is None:
            # no checkpoint was found, so we need to initialize the model and opt state
            if config.initialize_from_hf:
                # initialize from an hf pretrained model
                logger.info(
                    "No training checkpoint found. Initializing model from HF checkpoint"
                    f" '{converter.reference_checkpoint}'"
                )
                model = converter.load_pretrained(config.model, axis_mapping=parameter_axis_mapping)
                model = named_jit(mp.cast_to_param, parameter_axis_mapping)(model)

                opt_state = named_jit(optimizer.init, axis_resources=parameter_axis_mapping)(model)
            else:
                logger.info("No checkpoint found. Starting from scratch.")
                model, opt_state = named_jit(init_model_and_opt_state, axis_resources=parameter_axis_mapping)(
                    model_key
                )

        # boilerplate hooks and such
        engine = TrainerHooks()
        engine.add_hook(callbacks.pbar_logger(total=config.trainer.num_train_steps), every=1)
        engine.add_hook(callbacks.log_to_wandb, every=1)
        engine.add_hook(callbacks.log_performance_stats(Pos.size, config.trainer.train_batch_size), every=1)
        engine.add_hook(
            callbacks.compute_validation_loss(eval_loss, eval_loader, max_batches=config.trainer.max_eval_batches),
            every=config.trainer.steps_per_eval,
        )
        engine.add_hook(callbacks.wandb_xla_logger(config.trainer.wandb), every=config.trainer.steps_per_eval)
        # engine.add_hook(callbacks.log_memory_usage(), every=1)
        checkpointer = config.trainer.checkpointer.create(config.trainer.run_id)
        engine.add_hook(checkpointer.on_step, every=1)  # checkpointer manages its own frequency
        if config.hf_save_path is not None:
            full_save_path = os.path.join(config.hf_save_path, config.trainer.run_id)
            from levanter.compat.hf_checkpoints import save_hf_checkpoint_callback

            engine.add_hook(
                save_hf_checkpoint_callback(full_save_path, converter),
                every=config.hf_save_steps,
            )

        # visualize log probs
        @named_jit(
            in_axis_resources=parameter_axis_mapping,
            axis_resources=compute_axis_mapping,
            out_axis_resources=compute_axis_mapping,
        )
        def compute_log_probs(model, example: LmExample):
            model = mp.cast_to_compute(model)
            logprobs = model.compute_loss(example, inference=True, key=None, reduction=None)
            # roll forward to get the loss for each predicted token
            logprobs = hax.roll(logprobs, 1, Pos)
            return logprobs.rearrange((EvalBatch, Pos)).array

        # engine.add_hook(
        #     callbacks.compute_and_visualize_log_probs(
        #         eval_loader, tokenizer, compute_log_probs, os.path.join(config.trainer.run_dir, "log_probs")
        #     ),
        #     every=config.trainer.steps_per_eval,
        # )
        #
        # train step
        @named_jit(axis_resources=parameter_axis_mapping, donate_args=True)
        def train_step(model, opt_state, examples: LmExample, key):
            grad_loss = eqx.filter_value_and_grad(compute_loss)

            loss, grads = accumulate_gradients_sharded(
                grad_loss,
                Batch,
                model,
                examples,
                inference=False,
                key=key,
                per_device_parallelism=config.trainer.per_device_parallelism,
                parameter_axis_mapping=parameter_axis_mapping,
            )

            # distribute gradients across the mesh and apply them
            updates, opt_state = optimizer.update(grads, opt_state, params=model)
            model = eqx.apply_updates(model, updates)

            return loss, model, opt_state

        # data loader. may need to seek to the right place if we're resuming
        iter_data = non_caching_cycle(train_loader)

        if resume_step is not None:
            # step is after the batch, so we need to seek to step
            # TODO: implement iter_data.seek(resume_step +1)
            import tqdm

            for _ in tqdm.tqdm(range(resume_step + 1), desc="seeking data for resume"):
                next(iter_data)
            initial_step = resume_step + 1
        else:
            initial_step = 0

        # assign these here in case num_train_steps == 0
        step_loss = 0.0
        step_time = lambda: 0.0  # noqa: E731

        # finally, run the training loop
        for step in range(initial_step, config.trainer.num_train_steps):
            with capture_time() as step_time:
                with log_time_to_wandb("throughput/loading_time", step=step):
                    example = next(iter_data)
                    my_key, training_key = jrandom.split(training_key, 2)

                print("my_key", my_key)
                print("example", example)
                jax_step_loss, model, opt_state = train_step(model, opt_state, example, my_key)
                step_loss = jax_step_loss.item()

            with log_time_to_wandb("throughput/hook_time", step=step):
                engine.run_hooks(StepInfo(step, model, opt_state, step_loss, training_key, step_duration=step_time()))

        last_step = StepInfo(
            config.trainer.num_train_steps,
            model,
            opt_state,
            step_loss,
            training_key,
            step_duration=step_time(),
        )

        engine.run_hooks(last_step, force=True)
        checkpointer.on_step(last_step, force=True)


if __name__ == "__main__":
    levanter.config.main(main)()<|MERGE_RESOLUTION|>--- conflicted
+++ resolved
@@ -124,61 +124,17 @@
         # Mixed Precision. See our tutorial at https://colab.research.google.com/drive/1_4cikwt-UhSH7yRzNRK8ze9msM9r2mEl
         mp: jmp.Policy = config.trainer.mp
 
-<<<<<<< HEAD
         def compute_loss(model: LmHeadModel, example: LmExample, inference, key=None):
-=======
-        # We use Optax for our optimizer. It's a pretty standard library for optimizers in JAX.
-        optimizer = config.optimizer.build(config.trainer.num_train_steps)
-
-        def compute_loss(model: LmHeadModel, example: LmExample, key, inference):
-            print("compute_loss example", example)
+            print("compute_loss input_ids", input_ids)
             print("compute_loss key", key)
->>>>>>> 2d65c704
             with hax.axis_mapping(compute_axis_mapping):
                 model = mp.cast_to_compute(model)
                 return model.compute_loss(example, inference=inference, key=key).scalar()
 
-<<<<<<< HEAD
         # eval loss needs to specify the parameter sharding
         eval_loss = functools.partial(
             named_jit(compute_loss, in_axis_resources=parameter_axis_mapping), inference=True
         )
-=======
-                pred_y = model(example.tokens, example.attn_mask, key=key, inference=inference)
-                pred_y = mp.cast_to_output(pred_y)
-
-                target_y = hax.nn.one_hot(example.targets, Vocab, dtype=pred_y.dtype)
-
-                return cross_entropy_loss(pred_y, Vocab, target_y, where=example.loss_mask, reduction_axis=Pos)
-
-        @named_jit(axis_resources=parameter_axis_mapping)
-        def train_loss(model, example, key):
-            print("tbl example", example)
-            print("tbl key", key)
-            return hax.mean(compute_loss(model, example, key, False)).scalar()
-
-        @named_jit(axis_resources=parameter_axis_mapping, donate_args=True)
-        def train_step(model, opt_state, examples: LmExample, key):
-            grad_loss = eqx.filter_value_and_grad(train_loss)
-
-            print("train_step example", examples)
-            print("train_step key", key)
-            loss, grads = accumulate_gradients_sharded(
-                grad_loss,
-                Batch,
-                model,
-                examples,
-                key=key,
-                per_device_parallelism=config.trainer.per_device_parallelism,
-                parameter_axis_mapping=parameter_axis_mapping,
-            )
-
-            # distribute gradients across the mesh and apply them
-            updates, opt_state = optimizer.update(grads, opt_state, params=model)
-            model = eqx.apply_updates(model, updates)
-
-            return loss, model, opt_state
->>>>>>> 2d65c704
 
         # We use Optax for our optimizer. It's a pretty standard library for optimizers in JAX.
         optimizer = config.optimizer.build(config.trainer.num_train_steps)
@@ -275,6 +231,8 @@
         def train_step(model, opt_state, examples: LmExample, key):
             grad_loss = eqx.filter_value_and_grad(compute_loss)
 
+            print("train_step input_ids", input_ids)
+            print("keys", keys)
             loss, grads = accumulate_gradients_sharded(
                 grad_loss,
                 Batch,
@@ -317,8 +275,8 @@
                     example = next(iter_data)
                     my_key, training_key = jrandom.split(training_key, 2)
 
-                print("my_key", my_key)
-                print("example", example)
+                #print("my_key", my_key)
+                #print("example", example)
                 jax_step_loss, model, opt_state = train_step(model, opt_state, example, my_key)
                 step_loss = jax_step_loss.item()
 
