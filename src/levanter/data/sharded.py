import itertools
<<<<<<< HEAD
=======
from typing import Iterator, Optional, Sequence, Tuple, TypeVar

>>>>>>> 0bb7aa57
import jax
import numpy as np
from jax.experimental.global_device_array import GlobalDeviceArray
from jax.interpreters.pxla import Mesh, PartitionSpec
<<<<<<< HEAD
from math import prod
from transformers import BatchEncoding
from typing import Iterator, Optional, Sequence, Tuple, TypeVar
=======
>>>>>>> 0bb7aa57

import levanter.mesh
from haliax.partitioning import ResourceAxis
from levanter.data import Dataset
from levanter.data.dataset import ShardableDataset


In = TypeVar("In")
Ex = TypeVar("Ex")


# TODO: maybe generify this to work on more than just single sequence inputs
# TODO: write tests to verify this works when data spans multiple processes
# ExampleShape = Union[Tuple[int, ...], Sequence[Tuple[int, ...]]]

_TensorSliceIndex = Tuple[slice, ...]


class GlobalBatchDataset(Dataset[GlobalDeviceArray]):
    """
    GlobalBatchDataset wraps a "local dataset" (a dataset that is shardable and can be iterated over) to produce
    GlobalDeviceArrays representing batches of data. A GlobalDeviceArray is an array that has a global shape
    but only has the data for some of the chunks of the array (namely, the ones on the local devices).
    Thus, each process loads the data for its devices.

    The details are a bit complex: We have a device mesh of shape (data, model). We want each row of the device mesh to
    get batch_size//num_rows examples. Usually, a process will be responsible for one or more entire rows, meaning
    that it wil load data that is distinct from every other process. However, if num_cols > num_devices_per_process,
    then some processes will need to load the same data. We use the process_mesh_position to determine which data to
    load, by determining which row(s) of the device mesh the process is responsible for.

    For now GlobalBatchDataset is restricted to datasets that return a single sequence of tokens.

    :arg local_dataset: a dataset that is shardable and can be iterated over
    :arg mesh: the device mesh
    :arg batch_size: the batch size
    """

    def __init__(
        self,
        local_dataset: ShardableDataset[Sequence[int]],
        mesh: Mesh,
        batch_size: int,
        *,
        override_process_data_pos: Optional[int] = None,  # for testing
        override_process_data_groups: Optional[int] = None,  # for testing
    ):
        self.mesh = mesh
        self.batch_size = batch_size

        process_data_pos = override_process_data_pos or levanter.mesh.process_mesh_position(mesh)[0]
        num_data_process_groups = override_process_data_groups or levanter.mesh.process_mesh_size(mesh)[0]

        if not override_process_data_groups:
            assert num_data_process_groups <= jax.process_count()

        self.local_dataset = local_dataset.shard(process_data_pos, num_data_process_groups)

    def __iter__(self) -> Iterator[GlobalDeviceArray]:
        # TODO: support not infinite iterators
        def loop_gen():
            while True:
                for ex in self.local_dataset:
                    yield ex

        it = loop_gen()

        item_shape = self.item_shape
        pspec = self.partition_spec

        assert len(item_shape) == len(pspec)

        # This callback takes a sequence of slices indicating a grid of the data to load, and returns the data
        # We're mostly going to ignore the slices, because we're streaming the data
        # We get one slice per device: the slices will be identical if the data is replicated
        # TODO: we may want to just directly index into the tokenized dataset somehow. This seems a bit more fragile

        def callback(indices: Sequence[_TensorSliceIndex]):
            out = []

            # because more than one device can get the same data, we need to make sure we only load it once since we're
            # streaming. This is the cache
            data_for_slice = {}

            for tslice_index in indices:
                begin_ends_for_index = self._get_begin_end_for_slice(item_shape, tslice_index)
                slice_sizes = [s[1] - s[0] for s in begin_ends_for_index]

                num_examples = slice_sizes[0]

                if begin_ends_for_index not in data_for_slice:
                    data_for_slice[begin_ends_for_index] = np.stack(
                        list([ex for ex in itertools.islice(it, num_examples)])
                    )
                out.append(data_for_slice[begin_ends_for_index])

            return out

        while True:
            yield GlobalDeviceArray.from_batched_callback(
                item_shape,
                self.mesh,
                pspec,
                callback,
            )

    @staticmethod
    def _get_begin_end_for_slice(tensor_shape, tslice_index) -> Tuple[Tuple[int, int], ...]:
        # begin, end, step
        my_indices: Tuple[Tuple[int, int, int], ...] = tuple(
            s.indices(axis_size) for axis_size, s in zip(tensor_shape, tslice_index)
        )
        assert all(s[2] == 1 for s in my_indices)  # ensure step is 1
        return tuple(s[0:2] for s in my_indices)

    @property
    def partition_spec(self):
        return PartitionSpec(ResourceAxis.DATA, None)

    @property
    def item_shape(self):
        # TODO: make datasets expose data shapes as pytrees
        return (self.batch_size, self.local_dataset.seq_len)<|MERGE_RESOLUTION|>--- conflicted
+++ resolved
@@ -1,19 +1,10 @@
 import itertools
-<<<<<<< HEAD
-=======
 from typing import Iterator, Optional, Sequence, Tuple, TypeVar
 
->>>>>>> 0bb7aa57
 import jax
 import numpy as np
 from jax.experimental.global_device_array import GlobalDeviceArray
 from jax.interpreters.pxla import Mesh, PartitionSpec
-<<<<<<< HEAD
-from math import prod
-from transformers import BatchEncoding
-from typing import Iterator, Optional, Sequence, Tuple, TypeVar
-=======
->>>>>>> 0bb7aa57
 
 import levanter.mesh
 from haliax.partitioning import ResourceAxis
